--- conflicted
+++ resolved
@@ -111,23 +111,12 @@
             <Fragment>
               <div className={classes.bar}>
                 <Breadcrumbs classes={{ paper: classes.breadcrumbsPaper }}>
-<<<<<<< HEAD
-                  <Typography
-                    className={classes.link}
-                    component={Link}
-                    to="/provisioners">
-                    Workers
-                  </Typography>
-
-                  <Typography color="textSecondary">
-=======
                   <Link to="/provisioners">
                     <Typography variant="body2" className={classes.link}>
-                      Provisioners
+                      Workers
                     </Typography>
                   </Link>
                   <Typography variant="body2" color="textSecondary">
->>>>>>> beed4a8f
                     {`${provisionerId}`}
                   </Typography>
                 </Breadcrumbs>
