--- conflicted
+++ resolved
@@ -43,12 +43,9 @@
               go install github.com/taskcluster/taskcluster/v51/tools/jsonschema2go/jsonschema2go@latest
               go generate ./...
               go mod tidy
-<<<<<<< HEAD
 
-=======
               go install honnef.co/go/tools/cmd/staticcheck@latest
               staticcheck ./...
->>>>>>> 8f521240
               git status
               test $(git status --porcelain | wc -l) == 0
 
