const _ = require('lodash');
const { Pool } = require('pg');
const pg = require('pg');
const crypto = require('crypto');
const { dollarQuote, annotateError } = require('./util');
const Keyring = require('./Keyring');
const assert = require('assert').strict;
const { READ, WRITE, DUPLICATE_OBJECT, UNDEFINED_TABLE } = require('./constants');
const { MonitorManager } = require('taskcluster-lib-monitor');
const named = require('yesql').pg;

// Postgres extensions to "create".
const EXTENSIONS = [
  'pgcrypto',
];

// Node-postgres assumes that all Date objects are in the local timezone.  In
// Taskcluster, we always use Date objects in UTC.  Happily, the library's
// questionable decision can be overridden globally:
pg.defaults.parseInputDatesAsUTC = true;

MonitorManager.register({
  name: 'dbFunctionCall',
  title: 'DB Method Call',
  type: 'db-function-call',
  level: 'info',
  version: 1,
  description: `This message is logged for each invocation of a Postgres stored function.`,
  fields: {
    name: 'The name of the DB function',
  },
});

MonitorManager.register({
  name: 'dbPoolCounts',
  title: 'DB Pool Counts',
  type: 'db-pool-counts',
  level: 'notice',
  version: 1,
  description: `
    This message is logged every 5 minutes from each process that is using the database,
    once for each pool.  Most services have both a "read" pool and a "write" pool.  The
    fields come from the node-postgres package.
  `,
  fields: {
    pool: 'The name of the pool within the process',
    totalCount: 'The total number of connections',
    idleCount: 'The number of connections (out of the total) which are not currently in use',
    waitingCount: 'The number of operations waiting for an idle connection',
  },
});

class Database {
  /**
   * Get a new Database instance
   */
  static async setup({ schema, readDbUrl, writeDbUrl, dbCryptoKeys,
    azureCryptoKey, serviceName, monitor, statementTimeout, poolSize }) {
    assert(readDbUrl, 'readDbUrl is required');
    assert(writeDbUrl, 'writeDbUrl is required');
    assert(schema, 'schema is required');
    assert(serviceName, 'serviceName is required');
    assert(monitor !== undefined, 'monitor is required (but use `false` to disable)');

    const keyring = new Keyring({ azureCryptoKey, dbCryptoKeys });

    const db = new Database({
      urlsByMode: { [READ]: readDbUrl, [WRITE]: writeDbUrl },
      monitor,
      statementTimeout,
      poolSize,
      keyring,
    });
    db._createProcs({ schema, serviceName });

    const dbVersion = await db.currentVersion();
    if (dbVersion < schema.latestVersion()) {
      throw new Error('Database version is older than this software version');
    }

    return db;
  }

  _createProcs({ schema, serviceName }) {
    // generate a JS method for each DB method defined in the schema
    this.fns = {};
    this.deprecatedFns = {};
    schema.allMethods().forEach(method => {
      let collection = this.fns;
      if (method.deprecated) {
        collection = this.deprecatedFns;
      }

      collection[method.name] = async (...args) => {
        if (serviceName !== method.serviceName && method.mode !== READ) {
          throw new Error(
            `${serviceName} is not allowed to call read-write methods for ${method.serviceName}`);
        }

        this._logDbFunctionCall({ name: method.name });

        // For now we only support named arguments that end with "_in" to make sure
        // functions that take a single object argument are not incorrectly labeled as named arguments.
        const hasNamedArguments = args.length === 1 && _.isPlainObject(args[0]) && Object.keys(args[0]).every(key => key.endsWith('_in'));
        const res = await this._withClient(method.mode, async client => {
          await client.query(method.mode === READ ? 'begin read only' : 'begin read write');
          try {
            let res;
            if (hasNamedArguments) {
              const placeholders = Object.keys(args[0]).map(arg => `:${arg}`).join(',');
              const { text, values } = named(`select * from "${method.name}"(${placeholders})`, { useNullForMissing: true })(args[0]);
              res = await client.query(text, values);
            } else {
              const placeholders = [...new Array(args.length).keys()].map(i => `$${i + 1}`).join(',');
              res = await client.query(`select * from "${method.name}"(${placeholders})`, args);
            }
            await client.query('commit');
            return res;
          } catch (err) {
            try {
              await client.query('rollback');
            } catch (_) {
              // Ignore, as we are already throwing the original error.  This
              // is probably a case of a server shutting down or a failed
              // connection.
            }
            throw err;
          }
        });
        return res.rows;
      };
    });
  }

  /**
   * Upgrade this database to the latest version and define functions for all
   * of the methods.
   *
   * The `showProgress` parameter is a callable that displays a message showing
   * progress of the upgrade.
   *
   * If given, the upgrade process stops at toVersion; this is used for testing.
   */
  static async upgrade({ schema, showProgress = () => {}, usernamePrefix, toVersion, adminDbUrl }) {
    assert(Database._validUsernamePrefix(usernamePrefix));
    const db = new Database({ urlsByMode: { admin: adminDbUrl, read: adminDbUrl } });

    await db._createExtensions();
    await db._checkDbSettings();

    try {
      // perform any necessary upgrades..
      const dbVersion = await db.currentVersion();
      const latestVersion = schema.latestVersion().version;
      const stopAt = toVersion === undefined ? latestVersion : toVersion;
      if (stopAt > latestVersion) {
        throw new Error(`no such version ${stopAt}; latest known version is ${latestVersion}`);
      }
      if (dbVersion < stopAt) {
        // run each of the upgrade scripts
        for (let v = dbVersion + 1; v <= stopAt; v++) {
          showProgress(`upgrading database to version ${v}`);
          const version = schema.getVersion(v);
          await db._doUpgrade({ version, showProgress, usernamePrefix });
          showProgress(`upgrade to version ${v} successful`);
        }
      } else {
        showProgress('No database upgrades required');
      }

      showProgress('...updating users');
      await db._withClient('admin', async client => {
        // make sure all services have basic levels of access..
        for (let serviceName of schema.access.serviceNames()) {
          const username = `${usernamePrefix}_${serviceName.replace(/-/g, '_')}`;
          // always grant read access to tcversion
          await client.query(`grant select on tcversion to ${username}`);
          // allow access to the public schema
          await client.query(`grant usage on schema public to ${username}`);
        }
      });

      // access.yml corresponds to the latest version, so only check
      // permissions if upgrading to that version
      if (toVersion === schema.latestVersion().version) {
        showProgress('...checking permissions');
        await Database._checkPermissions({ db, schema, usernamePrefix });
        showProgress('...checking table columns');
<<<<<<< HEAD
        await Database._checkTableColumns({db, schema, usernamePrefix});
        showProgress('...checking version');
        await Databse._checkVersion({db, schema});
=======
        await Database._checkTableColumns({ db, schema, usernamePrefix });
>>>>>>> 002d3fa7
      }
    } finally {
      await db.close();
    }
  }

  /**
   * Downgrade this database to the given version and define functions for all
   * of the methods in that version.  Note that this does not remove unknown
   * functions.
   *
   * The `showProgress` parameter is like that for upgrade().
   */
  static async downgrade({ schema, showProgress = () => {}, usernamePrefix, toVersion, adminDbUrl }) {
    assert(Database._validUsernamePrefix(usernamePrefix));
    const db = new Database({ urlsByMode: { admin: adminDbUrl, read: adminDbUrl } });

    await db._createExtensions();
    await db._checkDbSettings();

    if (typeof toVersion !== 'number') {
      throw new Error('Target DB version must be an integer');
    }

    try {
      // perform any necessary upgrades..
      const latestVersion = schema.latestVersion().version;
      const dbVersion = await db.currentVersion();
      if (dbVersion > latestVersion) {
        throw new Error(`This Taskcluster release version is too old to downgrade from DB version ${dbVersion}`);
      }

      if (dbVersion > toVersion) {
        // run each of the upgrade scripts
        for (let v = dbVersion; v > toVersion; v--) {
          showProgress(`downgrading database from version ${v} to version ${v - 1}`);
          const fromVersion = schema.getVersion(v);
          const toVersion = v === 1 ? { version: 0, methods: [] } : schema.getVersion(v - 1);
          await db._doDowngrade({ schema, fromVersion, toVersion, showProgress, usernamePrefix });
          showProgress(`downgrade to version ${v - 1} successful`);
        }
      } else {
        showProgress(`No database downgrades required; now at DB version ${dbVersion}`);
      }

      // after a downgrade, `access.yml` for this version of the TC services no longer
      // matches the deployed access, so we do not check it.
    } finally {
      await db.close();
    }
  }

  static async _checkPermissions({ db, schema, usernamePrefix }) {
    await db._withClient('admin', async (client) => {
      const usernamePattern = usernamePrefix.replace('_', '\\_') + '\\_%';
      // determine current permissions in the form ["username: priv on table"].
      // This includes information from the column_privileges table as if it
      // was granting access to the entire table. We never use column
      // grants, so such an overestimation doesn't hurt. And revoking access
      // to a table implicitly revokes column grants for that table, too.
      const res = await client.query(`
        select grantee, table_name, privilege_type
          from information_schema.table_privileges
          where table_schema = 'public'
           and grantee like $1
           and table_catalog = current_catalog
           and table_name != 'tcversion'
        union
        select grantee, table_name, privilege_type
          from information_schema.column_privileges
          where table_schema = 'public'
           and grantee like $1
           and table_catalog = current_catalog
           and table_name != 'tcversion'`, [usernamePattern]);
      const currentPrivs = new Set(
        res.rows.map(row => `${row.grantee}: ${row.privilege_type} on ${row.table_name}`));

      const expectedPrivs = new Set();
      for (let serviceName of schema.access.serviceNames()) {
        const username = `${usernamePrefix}_${serviceName.replace(/-/g, '_')}`;

        // calculate the expected privs based on access.yml
        const tables = schema.access.tables(serviceName);
        Object.entries(tables).forEach(([table, mode]) => {
          if (mode === 'read') {
            expectedPrivs.add(`${username}: SELECT on ${table}`);
          } else if (mode === 'write') {
            expectedPrivs.add(`${username}: SELECT on ${table}`);
            expectedPrivs.add(`${username}: INSERT on ${table}`);
            expectedPrivs.add(`${username}: UPDATE on ${table}`);
            expectedPrivs.add(`${username}: DELETE on ${table}`);
          }
        });
      }

      const issues = [];
      for (let cur of currentPrivs) {
        if (!expectedPrivs.has(cur)) {
          issues.push(`unexpected database user grant: ${cur}`);
        }
      }

      for (let exp of expectedPrivs) {
        if (!currentPrivs.has(exp)) {
          issues.push(`missing database user grant: ${exp}`);
        }
      }

      // look for unexpected user attributes
      const badAttrs = {
        'superuser': 'rolsuper',
        'createrole': 'rolcreaterole',
        'createdb': 'rolcreatedb',
        'replication': 'rolreplication',
      };

      const attrRes = await client.query(`
        select
          rolname as user,
          rolsuper,
          rolcreaterole,
          rolcreatedb,
          rolreplication
        from
          pg_catalog.pg_roles
        where
          (${Object.values(badAttrs).join(' or ')}) and
          rolname like $1`, [usernamePattern]);
      for (const row of attrRes.rows) {
        for (const [attr, col] of Object.entries(badAttrs)) {
          if (row[col]) {
            issues.push(`${row.user} has attribute ${attr.toUpperCase()}`);
          }
        }
      }

      // look for unexpected granted roles
      const roleRes = await client.query(`
        select
          r.rolname as role,
          u.rolname as user
        from
          pg_catalog.pg_roles as r,
          pg_catalog.pg_roles as u,
          pg_catalog.pg_auth_members
        where
         r.oid = roleid and
         u.oid = member and
         u.rolname like $1`, [usernamePattern]);
      for (const row of roleRes.rows) {
        issues.push(`${row.user} has unexpected role ${row.role}`);
      }

      if (issues.length > 0) {
        throw new Error(`Database privileges are not configured as expected:\n${issues.join('\n')}`);
      }
    });
  }

  static async _checkTableColumns({ db, schema }) {
    const current = await db._withClient('admin', async client => {
      const tables = {};

      const tablesres = await client.query(`
        select
          c.relname as tablename,
          c.oid as oid
        from
          pg_catalog.pg_class c
          left join pg_catalog.pg_namespace n on n.oid = c.relnamespace
        where
          c.relkind='r' and
          n.nspname = 'public' and
          c.relname != 'tcversion'
      `);

      for (const { tablename, oid } of tablesres.rows) {
        const rowsres = await client.query(`
          select
            attname,
            pg_catalog.format_type(a.atttypid, a.atttypmod) as type,
            a.attnotnull as notnull
          from
            pg_catalog.pg_attribute a
          where
            -- attnum's < 0 are internal
            -- dropped attributes are invisible
            a.attrelid=$1 and a.attnum > 0 and not attisdropped
        `, [oid]);
        tables[tablename] = Object.fromEntries(
          rowsres.rows.map(({ attname, type, notnull }) => ([attname, `${type}${notnull ? ' not null' : ''}`])));
      }

      return tables;
    });

    assert.deepEqual(current, schema.tables.get());
  }

  async _checkVersion({db, schema}) {
    await db._withClient('admin', async client => {
      const version = await client.query(`
        SELECT current_setting('server_version_num');
      `);
      const ver = version.rows[0].current_setting;
      if (ver < 110000) {
        throw new Error("Postgres version is less than 11. Please upgrade to 11.x");
      }
      if (ver >= 120000) {
        throw new Error("Postgres version is greater than 11. Please downgrade to 11.x");
      }
    });
  }

  async _createExtensions() {
    await this._withClient('admin', async client => {
      for (let ext of EXTENSIONS) {
        try {
          await client.query('create extension ' + ext);
        } catch (err) {
          // ignore errors from the extension already being installed
          if (err.code !== DUPLICATE_OBJECT) {
            throw err;
          }
        }
      }
    });
  }

  async _checkDbSettings() {
    await this._withClient('admin', async client => {
      // check the DB collation by its behavior, rather than by name, as names seem to vary.
      for (const pair of ['aA', 'ab', 'Ab', 'aB', 'AB', '0a', '0A']) {
        const res = await client.query(`select 1 where $1 >= $2`, [pair[0], pair[1]]);
        if (res.rows.length > 0) {
          const res = await client.query(`
            SELECT datcollate AS collation
            FROM pg_database 
            WHERE datname = current_database()`);
          const collation = res.rows[0].collation;
          throw new Error([
            'Postgres database must have default collation en_US.utf8 (and in particular be case-insensitive for ASCII letters);',
            `this database is using ${collation}, and sorts '${pair[0]}' >= '${pair[1]}'.`,
          ].join(' '));
        }
      }
    });
  }

  async _doUpgrade({ version, showProgress, usernamePrefix }) {
    await this._withClient('admin', async client => {
      await client.query('begin');

      try {
        if (version.version === 1) {
          await client.query('create table if not exists tcversion as select 0 as version');
        }

        // check the version and lock it to prevent other things from changing it
        const res = await client.query('select version from tcversion for update');
        if (res.rowCount !== 1 || res.rows[0].version !== version.version - 1) {
          throw Error('Multiple DB upgrades running simultaneously');
        }
        if (version.migrationScript) {
          showProgress('..running migration script');
          const migrationScript = version.migrationScript
            .replace(/\$db_user_prefix\$/g, usernamePrefix);
          await client.query(`DO ${dollarQuote(migrationScript)}`);
        }
        showProgress('..defining methods');
        for (let [methodName, { args, body, returns, deprecated }] of Object.entries(version.methods)) {
          if (deprecated && !args && !returns && !body) {
            continue; // This allows just deprecating without changing a method
          }
          await client.query(`create or replace function
          "${methodName}"(${args})
          returns ${returns}
          as ${dollarQuote(body)}
          language plpgsql`);
        }
        showProgress('..updating version');
        await client.query('update tcversion set version = $1', [version.version]);
        showProgress('..committing transaction');
        await client.query('commit');
      } catch (err) {
        await client.query('rollback');
        throw err;
      }
    });
  }

  async _doDowngrade({ schema, fromVersion, toVersion, showProgress, usernamePrefix }) {
    assert.equal(fromVersion.version, toVersion.version + 1);
    await this._withClient('admin', async client => {
      await client.query('begin');

      try {
        // check the version and lock it to prevent other things from changing it
        const res = await client.query('select version from tcversion for update');
        if (res.rowCount !== 1 || res.rows[0].version !== fromVersion.version) {
          throw Error('Multiple DB modifications running simultaneously');
        }
        if (fromVersion.downgradeScript) {
          showProgress('..running downgrade script');
          const downgradeScript = fromVersion.downgradeScript
            .replace(/\$db_user_prefix\$/g, usernamePrefix);
          await client.query(`DO ${dollarQuote(downgradeScript)}`);
        }

        // either find the most recent definition of each function,
        // or drop the function if it was not defined before fromVersion
        showProgress('..redefining methods');
        for (let [methodName, { args }] of Object.entries(fromVersion.methods)) {
          let foundMethod = false;
          for (let ver = toVersion.version; ver > 0; ver--) {
            const version = schema.getVersion(ver);
            if (methodName in version.methods) {
              const { args, body, returns } = version.methods[methodName];
              showProgress(`   using ${methodName} from db version ${version.version}`);
              await client.query(`create or replace function
                "${methodName}"(${args})
                returns ${returns}
                as ${dollarQuote(body)}
                language plpgsql`);
              foundMethod = true;
              break;
            }
          }
          if (!foundMethod) {
            showProgress(`   dropping ${methodName}`);
            await client.query(`drop function "${methodName}"(${args})`);
          }
        }

        showProgress('..updating version');
        await client.query('update tcversion set version = $1', [toVersion.version]);
        showProgress('..committing transaction');
        await client.query('commit');
      } catch (err) {
        await client.query('rollback');
        throw err;
      }
    });
  }

  /**
   * Private constructor (use Database.setup and Database.upgrade instead)
   */
  constructor({ urlsByMode, monitor, statementTimeout, poolSize, keyring }) {
    assert(!statementTimeout || typeof statementTimeout === 'number' || typeof statementTimeout === 'boolean');
    const makePool = dbUrl => {
      // default to a max of 5 connections. For services running both a read
      // and write pool, this is a maximum of 10 concurrent connections.  Other
      // requests will be queued.
      const pool = new Pool({ connectionString: dbUrl, max: poolSize || 5 });
      // ignore errors from *idle* connections.  From the docs:
      //
      // > When a client is sitting idly in the pool it can still emit errors
      // > because it is connected to a live backend. If the backend goes down or
      // > a network partition is encountered all the idle, connected clients in
      // > your application will emit an error through the pool's error event
      // > emitter. The error listener is passed the error as the first argument
      // > and the client upon which the error occurred as the 2nd argument. The
      // > client will be automatically terminated and removed from the pool, it
      // > is only passed to the error handler in case you want to inspect it.
      //
      // So Pool will handle those errors properly, and we must only register an
      // handler so that Node does not complain of an unhandled error event.
      pool.on('error', client => {});
      pool.on('connect', async client => {
        if (statementTimeout) {
          // For web API servers, we want to abort queries that take too long, sa
          // the HTTP client has probably given up.
          //
          // Note that postgres placeholders don't seem to work here.  So we check
          // that this is a number (above) and subtitute it directly
          await client.query(`set statement_timeout = ${statementTimeout}`);
        }

        // Unconditionally apply a timeout for idle transactions. we should
        // never be idle in a transaction (well, for more than few ms beteween
        // statements)  Holding a transaction open can make locks pile up and
        // also prevent vacuuming of tables, both leading to performance
        // issues.  This is here to catch programming errors, but in a case
        // where the server or the client are already overloaded this timer
        // could also start running.  The value is set to something fairly
        // high since in times of high load Node falls behind and leaves
        // sessions idle (#2577).
        await client.query('set idle_in_transaction_session_timeout = 20000');
      });
      return pool;
    };

    this.monitor = monitor;

    this.pools = {};
    for (let mode of Object.keys(urlsByMode)) {
      this.pools[mode] = makePool(urlsByMode[mode]);
    }

    this._startMonitoringPools();

    this.fns = {};
    this.keyring = keyring;
  }

  /**
   * Run cb with a client.
   *
   * This is for use in tests and within this library only.  All "real" access
   * to the DB should be performed via stored functions.
   *
   * This annotates syntax errors from `query` with the position at which the
   * error occurred.
   */
  async _withClient(mode, cb) {
    const pool = this.pools[mode];
    if (!pool) {
      throw new Error(`No DB pool for mode ${mode}`);
    }
    const client = await pool.connect();
    // while we have the client "checked out" from the pool, the pool has
    // stopped listening for error events on it.  We don't actually care
    // about such error events, as they will simply cause an error on the
    // next attempt to use the client, but we have to handle them anyway
    // or Node will kill the process.  However, when this happens we must
    // pass the error back to the pool or it won't know the client is bad.
    let clientError = undefined;
    const handleError = err => clientError = err;
    client.on('error', handleError);
    const wrapped = {
      query: async function(query) {
        try {
          return await client.query.apply(client, arguments);
        } catch (err) {
          annotateError(query, err);
          throw err;
        }
      },
    };
    try {
      return await cb(wrapped);
    } finally {
      client.removeListener('error', handleError);
      client.release(clientError);
    }
  }

  /**
   * Get the version of this database
   */
  async currentVersion() {
    // get from the version table or return 0
    return await this._withClient(READ, async client => {
      try {
        const res = await client.query('select version from tcversion');
        if (res.rowCount !== 1) {
          throw new Error('database corrupted; tcversion should have exactly one row');
        }
        return res.rows[0].version;
      } catch (err) {
        if (err.code === UNDEFINED_TABLE) {
          return 0;
        }
        throw err;
      }
    });
  }

  /**
   * Periodically monitor pool size, producing a measure every 1m.  These values
   * should represent a long-term trend so more frequent reports are not useful.
   */
  _startMonitoringPools() {
    this._poolMonitorInterval = setInterval(() => {
      for (const [name, pool] of Object.entries(this.pools)) {
        this._logDbPoolCounts({
          pool: name,
          totalCount: pool.totalCount,
          idleCount: pool.idleCount,
          waitingCount: pool.waitingCount,
        });
      }
    }, 60 * 1000);
  }

  _stopMonitoringPools() {
    if (this._poolMonitorInterval) {
      clearInterval(this._poolMonitorInterval);
    }
    this._poolMonitorInterval = null;
  }

  /**
   * Wrap up operations on this DB
   */
  async close() {
    this._stopMonitoringPools();
    await Promise.all(Object.values(this.pools).map(pool => pool.end()));
  }

  static _validUsernamePrefix(usernamePrefix) {
    return usernamePrefix.match(/^[a-z_]+$/);
  }

  /**
   * Depending on context, we may not have a monitor (e.g., during upgrade), so
   * these methods wrap calls to `monitor.<foo>` with a check for monitor being
   * undefined, ignoring the call in that case.
   */
  _logDbFunctionCall(fields) {
    if (this.monitor) {
      this.monitor.log.dbFunctionCall(fields);
    }
  }
  _logDbPoolCounts(fields) {
    if (this.monitor) {
      this.monitor.log.dbPoolCounts(fields);
    }
  }

  /**
   * Takes any bytes value (you must ensure this as the caller, e.g. `Buffer.from()`)
   * and returns an encrypted value for storing in the db with the current crypto key
   *
   * This currently only supports lib-entities shaped data but can be extended to support
   * other formats if needed. The "property name" is hardcoded to `val` since we only
   * have one property.
   */
  encrypt({ value }) {
    assert(value instanceof Buffer, 'Encrypted values must be Buffers');
    const { id, key } = this.keyring.currentCryptoKey('aes-256');

    const iv = crypto.randomBytes(16);
    const cipher = crypto.createCipheriv('aes-256-cbc', key, iv);
    const c1 = cipher.update(value);
    const c2 = cipher.final();

    return {
      kid: id,
      v: 0,
      __bufchunks_val: 1,
      __buf0_val: Buffer.concat([iv, c1, c2]).toString('base64'),
    };
  }

  /**
   * Given a value from the db that has been encrypted, figures out which crypto key
   * to use to decrypt it, and does so. Returns bytes that the caller must reconstruct
   * into whatever form they want to use.
   *
   * This currently only supports lib-entities shaped data but can be extended to support
   * other formats if needed. The "property name" is hardcoded to `val` since we only
   * have one property.
   */
  decrypt({ value }) {
    const key = this.keyring.getCryptoKey(value.kid, 'aes-256');

    const n = value['__bufchunks_val'];
    const chunks = [];
    for (let i = 0; i < n; i++) {
      chunks[i] = Buffer.from(value['__buf' + i + '_val'], 'base64');
    }
    const buffer = Buffer.concat(chunks);

    const iv = buffer.slice(0, 16);
    const decipher = crypto.createDecipheriv('aes-256-cbc', key, iv);
    const b1 = decipher.update(buffer.slice(16));
    const b2 = decipher.final();

    return Buffer.concat([b1, b2]);
  }
}

module.exports = Database;<|MERGE_RESOLUTION|>--- conflicted
+++ resolved
@@ -186,13 +186,9 @@
         showProgress('...checking permissions');
         await Database._checkPermissions({ db, schema, usernamePrefix });
         showProgress('...checking table columns');
-<<<<<<< HEAD
         await Database._checkTableColumns({db, schema, usernamePrefix});
         showProgress('...checking version');
         await Databse._checkVersion({db, schema});
-=======
-        await Database._checkTableColumns({ db, schema, usernamePrefix });
->>>>>>> 002d3fa7
       }
     } finally {
       await db.close();
