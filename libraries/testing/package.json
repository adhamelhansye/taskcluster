{
  "name": "taskcluster-lib-testing",
  "private": true,
  "version": "12.1.2",
  "author": "Jonas Finnemann Jensen <jopsen@gmail.com>",
  "description": "taskcluster-lib-testing",
  "license": "MPL-2.0",
  "scripts": {
    "lint": "eslint src/*.js test/*.js",
    "test": "mocha test/*_test.js"
  },
<<<<<<< HEAD
  "main": "./src/testing.js"
=======
  "files": [
    "src",
    "lib"
  ],
  "dependencies": {
    "debug": "^4.0.0",
    "hawk": "^7.0.10",
    "lodash": "^4.17.10",
    "nock": "^10.0.0",
    "promise": "^8.0.1",
    "superagent": "^4.0.0"
  },
  "engines": {
    "node": ">=8"
  },
  "main": "./src/index.js"
>>>>>>> 8e9e0e26
}<|MERGE_RESOLUTION|>--- conflicted
+++ resolved
@@ -9,24 +9,5 @@
     "lint": "eslint src/*.js test/*.js",
     "test": "mocha test/*_test.js"
   },
-<<<<<<< HEAD
-  "main": "./src/testing.js"
-=======
-  "files": [
-    "src",
-    "lib"
-  ],
-  "dependencies": {
-    "debug": "^4.0.0",
-    "hawk": "^7.0.10",
-    "lodash": "^4.17.10",
-    "nock": "^10.0.0",
-    "promise": "^8.0.1",
-    "superagent": "^4.0.0"
-  },
-  "engines": {
-    "node": ">=8"
-  },
   "main": "./src/index.js"
->>>>>>> 8e9e0e26
 }