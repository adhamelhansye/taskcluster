--- conflicted
+++ resolved
@@ -24,15 +24,9 @@
 # requests has a policy of not breaking apis between major versions
 # http://docs.python-requests.org/en/latest/community/release-process/
 install_requires = [
-<<<<<<< HEAD
     'requests>=2.4.3,<3',
-    # 'mohawk>0.3.0',
+    'mohawk>=0.3.1',
     'slugid',
-=======
-  'requests>=2.4.3,<3',
-  'mohawk>=0.3.1',
-  'slugid',
->>>>>>> b1eb663f
 ]
 
 if __name__ == '__main__':
