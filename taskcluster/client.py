"""This module is used to interact with taskcluster rest apis"""

import os
import json
import logging
import copy
try:
  import urlparse
except ImportError:
  import urllib.parse as urlparse
import time
import uuid
import hashlib
import hmac
import base64
import datetime
import calendar

# For finding apis.json
from pkg_resources import resource_string
import requests
import hawk

from . import exceptions
from . import utils

log = logging.getLogger(__name__)
log.setLevel(logging.DEBUG)
# Only for debugging XXX: turn off the True or thing when shipping
if os.environ.get('DEBUG_TASKCLUSTER_CLIENT'):
  log.addHandler(logging.StreamHandler())
log.addHandler(logging.NullHandler())

API_CONFIG = json.loads(resource_string(__name__, 'apis.json').decode('utf-8'))



# Default configuration
_defaultConfig = config = {
  'credentials': {
    'clientId': os.environ.get('TASKCLUSTER_CLIENT_ID'),
    'accessToken': os.environ.get('TASKCLUSTER_ACCESS_TOKEN'),
    'certificate': os.environ.get('TASKCLUSTER_CERTIFICATE'),
  },
  'maxRetries': 5,
  'signedUrlExpiration': 15 * 60,
}


class BaseClient(object):
  """ Base Class for API Client Classes. Each individual Client class
  needs to set up its own methods for REST endpoints and Topic Exchange
  routing key patterns.  The _makeApiCall() and _topicExchange() methods
  help with this.
  """

  def __init__(self, options=None):
    o = self.options = copy.deepcopy(self.options)
    o.update(_defaultConfig)
    if options:
      o.update(options)
    log.debug(o)

  def makeHawkExt(self):
    """ Make an 'ext' for Hawk authentication """
    o = self.options
    c = o.get('credentials', {})
    if c.get('clientId') and c.get('accessToken'):
      ext = {}
      cert = c.get('certificate')
      if cert:
        if isinstance(cert, basestring):
          cert = json.loads(cert)
        ext['certificate'] = cert

      if 'authorizedScopes' in o:
        ext['authorizedScopes'] = o['authorizedScopes']

      # .encode('base64') inserts a newline, which hawk doesn't
      # like but doesn't strip itself
      return utils.makeB64UrlSafe(utils.encodeStringForB64Header(utils.dumpJson(ext)).strip())
    else:
      return {}

  def _makeTopicExchange(self, entry, *args, **kwargs):
    if len(args) == 0 and not kwargs:
      routingKeyPattern = {}
    elif len(args) >= 1:
      if kwargs or len(args) != 1:
        errStr = 'Pass either a string, single dictionary or only kwargs'
        raise exceptions.TaskclusterTopicExchangeFailure(errStr)
      routingKeyPattern = args[0]
    else:
      routingKeyPattern = kwargs

    data = {
      'exchange': '%s/%s' % (self.options['exchangePrefix'].rstrip('/'),
                             entry['exchange'].lstrip('/'))
    }

    # If we are passed in a string, we can short-circuit this function
    if isinstance(routingKeyPattern, basestring):
      log.debug('Passing through string for topic exchange key')
      data['routingKeyPattern'] = routingKeyPattern
      return data

    if type(routingKeyPattern) != dict:
      errStr = 'routingKeyPattern must eventually be a dict'
      raise exceptions.TaskclusterTopicExchangeFailure(errStr)

    if not routingKeyPattern:
      routingKeyPattern = {}

    # There is no canonical meaning for the maxSize and required
    # reference entry in the JS client, so we don't try to define
    # them here, even though they sound pretty obvious

    routingKey = []
    for key in entry['routingKey']:
      if 'constant' in key:
        value = key['constant']
      elif key['name'] in routingKeyPattern:
        log.debug('Found %s in routing key params', key['name'])
        value = str(routingKeyPattern[key['name']])
        if not key.get('multipleWords') and '.' in value:
          raise exceptions.TaskclusterTopicExchangeFailure('Cannot have periods in single word keys')
      else:
        value = '#' if key.get('multipleWords') else '*'
        log.debug('Did not find %s in input params, using %s', key['name'], value)

      routingKey.append(value)

    data['routingKeyPattern'] = '.'.join([str(x) for x in routingKey])
    return data

  def buildUrl(self, methodName, *args, **kwargs):
    entry = None
    for x in self._api['entries']:
      if x['name'] == methodName:
        entry = x
    if not entry:
      raise exceptions.TaskclusterFailure('Requested method "%s" not found in API Reference' % methodName)
    apiArgs = self._processArgs(entry, *args, **kwargs)
    route = self._subArgsInRoute(entry, apiArgs)
    return self.options['baseUrl'] + '/' + route

  def buildSignedUrl(self, methodName, *args, **kwargs):
    """ Build a signed URL.  This URL contains the credentials needed to access
    a resource."""

    if 'expiration' in kwargs:
      expiration = kwargs['expiration']
      del kwargs['expiration']
    else:
      expiration = self.options['signedUrlExpiration']

    expiration = float(expiration)  # Mainly so that we throw if it's not a number

    requestUrl = self.buildUrl(methodName, *args, **kwargs)

    opts = self.options
    cred = opts.get('credentials')
    if not cred or 'clientId' not in cred or 'accessToken' not in cred:
      raise exceptions.TaskclusterAuthFailure('Invalid Hawk Credentials')

    clientId = self.options['credentials']['clientId']
    accessToken = self.options['credentials']['accessToken']

    bewitOpts = {
      'credentials': {
        'id': clientId,
        'key': accessToken,
        'algorithm': 'sha256',
      },
      'ttl_sec': expiration,
      'ext': self.makeHawkExt(),
    }

    def genBewit():
      # We need to fix the output of get_bewit.  It returns a base64 encoded
      # string, which contains a list of tokens seperated by '\' characters.
      # The first one is the clientId, the second is an int, the third is some
      # base64 encoded data, the fourth is the ext param.  The problem is that
      # the nested base64 must be normal (i.e. not url safe) base64 for the
      # server to understand.
      _bewit = hawk.client.get_bewit(requestUrl, bewitOpts)
      decoded = _bewit.decode('base64')
      decodedParts = decoded.split('\\')
      decodedParts[2] = utils.makeB64UrlUnsafe(decodedParts[2])
      return utils.makeB64UrlSafe(utils.encodeStringForB64Header('\\'.join(decodedParts)))

    bewit = genBewit()
    bewitDecoded = bewit.decode('base64')

    if not bewit:
      raise exceptions.TaskclusterFailure('Did not receive a bewit')

    if '_' in bewitDecoded or '-' in bewitDecoded:
      raise exceptions.TaskclusterFailure('Not sure why this causes server side failure!')

    u = urlparse.urlparse(requestUrl)
    return urlparse.urlunparse((
      u.scheme,
      u.netloc,
      u.path,
      u.params,
      u.query + 'bewit=%s' % bewit,
      u.fragment,
    ))

  def _makeApiCall(self, entry, *args, **kwargs):
    """ This function is used to dispatch calls to other functions
    for a given API Reference entry"""

<<<<<<< HEAD
    # I forget if **ing a {} results in a new {} or a reference
    _kwargs = copy.deepcopy(kwargs)
    _args = list(args)

    payload = None
=======
    payload = None
    _args = list(args)
    _kwargs = copy.deepcopy(kwargs)
>>>>>>> d774edde

    if 'input' in entry:
      if len(args) > 0:
        payload = _args.pop()
      else:
        raise exceptions.TaskclusterFailure('Payload is required as last positional arg')

    apiArgs = self._processArgs(entry, *_args, **_kwargs)
    route = self._subArgsInRoute(entry, apiArgs)
<<<<<<< HEAD
=======

>>>>>>> d774edde
    log.debug('Route is: %s', route)

    return self._makeHttpRequest(entry['method'], route, payload)

  def _processArgs(self, entry, *args, **kwargs):
    """ Take the list of required arguments, positional arguments
    and keyword arguments and return a dictionary which maps the
    value of the given arguments to the required parameters.

    Keyword arguments will overwrite positional arguments.
    """

    reqArgs = entry['args']
    data = {}

    # These all need to be rendered down to a string, let's just check that
    # they are up front and fail fast
    for arg in list(args) + [kwargs[x] for x in kwargs]:
      if not isinstance(arg, basestring):
        raise exceptions.TaskclusterFailure('Arguments "%s" to %s is not a string' % (arg, entry['name']))

    if len(args) > 0 and len(kwargs) > 0:
      raise exceptions.TaskclusterFailure('Specify either positional or key word arguments')

    # We know for sure that if we don't give enough arguments that the call
    # should fail.  We don't yet know if we should fail because of two many
    # arguments because we might be overwriting positional ones with kw ones
    if len(reqArgs) > len(args) + len(kwargs):
      raise exceptions.TaskclusterFailure('%s takes %d args, only %d were given' % (
                                          entry['name'], len(reqArgs), len(args) + len(kwargs)))

    # We also need to error out when we have more positional args than required
    # because we'll need to go through the lists of provided and required args
    # at the same time.  Not disqualifying early means we'll get IndexErrors if
    # there are more positional arguments than required
    if len(args) > len(reqArgs):
      raise exceptions.TaskclusterFailure('%s called with too many positional args', entry['name'])

    i = 0
    for arg in args:
      log.debug('Found a positional argument: %s', arg)
      data[reqArgs[i]] = arg
      i += 1

    log.debug('After processing positional arguments, we have: %s', data)

    data.update(kwargs)

    log.debug('After keyword arguments, we have: %s', data)

    if len(reqArgs) != len(data):
      errMsg = '%s takes %s args, %s given' % (
        entry['name'],
        ','.join(reqArgs),
        data.keys())
      log.error(errMsg)
      raise exceptions.TaskclusterFailure(errMsg)

    for reqArg in reqArgs:
      if reqArg not in data:
        errMsg = '%s requires a "%s" argument which was not provided' % (entry['name'], reqArg)
        log.error(errMsg)
        raise exceptions.TaskclusterFailure(errMsg)

    return data

  def _subArgsInRoute(self, entry, args):
    """ Given a route like "/task/<taskId>/artifacts" and a mapping like
    {"taskId": "12345"}, return a string like "/task/12345/artifacts"
    """

    route = entry['route']

    for arg, val in args.iteritems():
      toReplace = "<%s>" % arg
      if toReplace not in route:
<<<<<<< HEAD
        raise exceptions.TaskclusterFailure('Arg %s not found in route for %s' % (arg, entry['name']))
=======
        raise exceptions.TaskclusterFailure('Argument not found in route')
>>>>>>> d774edde
      route = route.replace("<%s>" % arg, val)

    return route.lstrip('/')

  def _makeHttpRequest(self, method, route, payload):
    """ Make an HTTP Request for the API endpoint.  This method wraps
    the logic about doing failure retry and passes off the actual work
    of doing an HTTP request to another method."""

    baseUrl = self.options['baseUrl']
    # urljoin ignores the last param of the baseUrl if the base url doesn't end
    # in /.  I wonder if it's better to just do something basic like baseUrl +
    # route instead
    if not baseUrl.endswith('/'):
      baseUrl += '/'
    fullUrl = urlparse.urljoin(baseUrl, route.lstrip('/'))
    log.debug('Full URL used is: %s', fullUrl)

    retry = 0
    response = None
    error = None
    while retry < self.options['maxRetries']:
      retry += 1
      log.debug('Making attempt %d', retry)
      try:
        response = self._makeSingleHttpRequest(method, fullUrl, payload, self.makeHawkExt())
      except requests.exceptions.RequestException as rerr:
        error = True
        if retry >= self.options['maxRetries']:
          raise exceptions.TaskclusterRestFailure('Last Attempt: %s' % rerr, superExc=rerr)
        else:
          log.warn('Retrying because of: %s' % rerr)

      # We only want to consider connection errors for retry.  Other errors,
      # like a 404 saying that a resource wasn't found should be returned
      # immediately
      if response and response.status_code >= 500 and response.status_code < 600:
        log.warn('Received HTTP Status %d, retrying', response.status_code)
        error = True

      if error:
        snooze = float(retry * retry) / 10.0
        log.info('Sleeping %0.2f seconds for exponential backoff', snooze)
        time.sleep(snooze)
      else:
        break

    # We want to send JSON data back to the caller
    try:
      # We want to make sure that calling code handles errors
      response.raise_for_status()
      apiData = response.json()
    except requests.exceptions.RequestException as rerr:
      if response.status_code == 401:
        raise exceptions.TaskclusterAuthFailure('Server rejected our credentials')
      else:
        raise exceptions.TaskclusterRestFailure('Request failed', superExc=rerr)
    except ValueError as ve:
      errStr = 'Response contained malformed JSON data'
      log.error(errStr)
      raise exceptions.TaskclusterRestFailure(errStr, superExc=ve, res=response)

    return apiData

  def _makeSingleHttpRequest(self, method, url, payload, hawkExt=None):
    log.debug('Making a %s request to %s', method, url)
    opts = self.options
    cred = opts.get('credentials')
    if cred and 'clientId' in cred and 'accessToken' in cred and cred['clientId'] and cred['accessToken']:
      hawkOpts = {
        'credentials': {
          'id': cred['clientId'],
          'key': cred['accessToken'],
          'algorithm': 'sha256',
        },
        'ext': hawkExt if hawkExt else {},
      }
      header = hawk.client.header(url, method, hawkOpts)
      headers = {'Authorization': header['field'].strip()}
    else:
      log.info('Not using hawk!')
      headers = {}
    if payload:
<<<<<<< HEAD
      payload = _dmpJson(payload)
=======
      payload = json.dumps(payload)
>>>>>>> d774edde
      headers['Content-Type'] = 'application/json'

    return requests.request(method.upper(), url, data=payload, headers=headers)


def createApiClient(name, api):
  attributes = dict(
    name=name,
    _api=api['reference'],
    __doc__=api.get('description'),
    options={},
  )

  copiedOptions = ('baseUrl', 'exchangePrefix')
  for opt in copiedOptions:
    if opt in api['reference']:
      attributes['options'][opt] = api['reference'][opt]

  for entry in api['reference']['entries']:
    if entry['type'] == 'function':

      def addApiCall(e):
        def apiCall(self, *args, **kwargs):
          return self._makeApiCall(e, *args, **kwargs)
        return apiCall

      f = addApiCall(entry)
      docStr = "Call the %s api's %s method.  " % (name, entry['name'])

      if entry['args'] and len(entry['args']) > 0:
        docStr += "This method takes:\n\n"
        docStr += '\n'.join(['- ``%s``' % x for x in entry['args']])
        docStr += '\n\n'
      else:
        docStr += "This method takes no arguments.  "

      if 'input' in entry:
        docStr += "This method takes input ``%s``.  " % entry['input']

      if 'output' in entry:
        docStr += "This method gives output ``%s``" % entry['output']

      docStr += '\n\nThis method does a ``%s`` to ``%s``.' % (entry['method'].upper(), entry['route'])

      f.__doc__ = docStr

    elif entry['type'] == 'topic-exchange':
      def addTopicExchange(e):
        def topicExchange(self, *args, **kwargs):
          return self._makeTopicExchange(e, *args, **kwargs)
        return topicExchange

      f = addTopicExchange(entry)

      docStr = 'Generate a routing key pattern for the %s exchange.  ' % entry['exchange']
      docStr += 'This method takes a given routing key as a string or a '
      docStr += 'dictionary.  For each given dictionary key, the corresponding '
      docStr += 'routing key token takes its value.  For routing key tokens '
      docStr += 'which are not specified by the dictionary, the * or # character '
      docStr += 'is used depending on whether or not the key allows multiple words.\n\n'
      docStr += 'This exchange takes the following keys:\n\n'
      docStr += '\n'.join(['- ``%s``' % x['name'] for x in entry['routingKey']])

      f.__doc__ = docStr

    # Give the function the right name
    f.__name__ = str(entry['name'])

    # Add whichever function we created
    attributes[entry['name']] = f

  return type(name.encode('utf-8'), (BaseClient,), attributes)


def createTemporaryCredentials(clientId, accessToken, start, expiry, scopes):
  """ Create a set of temporary credentials

  start: start time of credentials, seconds since epoch
  expiry: expiration time of credentials, seconds since epoch
  scopes: list of scopes granted
  credentials: { 'clientId': None, 'accessToken': None }
               credentials to use to generate temporary credentials

  Returns a dictionary in the form:
    { 'clientId': str, 'accessToken: str, 'certificate': str}
  """

  now = datetime.datetime.utcnow()
  now = now - datetime.timedelta(minutes=10)  # Subtract 5 minutes for clock drift

  for scope in scopes:
    if not isinstance(scope, basestring):
      raise exceptions.TaskclusterFailure('Scope must be string')

  # Credentials can only be valid for 31 days.  I hope that
  # this is validated on the server somehow...

  if expiry - start > datetime.timedelta(days=31):
    raise exceptions.TaskclusterFailure('Only 31 days allowed')

  cert = dict(
    version=1,
    scopes=scopes,
    start=calendar.timegm(start.utctimetuple()),
    expiry=calendar.timegm(expiry.utctimetuple()),
    seed=utils.slugId() + utils.slugId(),
  )

  sigStr = '\n'.join([
    'version:' + str(cert['version']),
    'seed:' + cert['seed'],
    'start:' + str(cert['start']),
    'expiry:' + str(cert['expiry']),
    'scopes:'
  ] + scopes)

  sig = hmac.new(accessToken, sigStr, hashlib.sha256).digest()

  cert['signature'] = utils.encodeStringForB64Header(sig)

  newToken = hmac.new(accessToken, cert['seed'], hashlib.sha256).digest()
  newToken = utils.makeB64UrlSafe(utils.encodeStringForB64Header(newToken)).replace('=', '')

  return {
    'clientId': clientId,
    'accessToken': newToken,
    'certificate': utils.dumpJson(cert),
  }

__all__ = ['createTemporaryCredentials', 'config']
# This has to be done after the Client class is declared
for key, value in API_CONFIG.items():
  globals()[key] = createApiClient(key, value)
  __all__.append(key)<|MERGE_RESOLUTION|>--- conflicted
+++ resolved
@@ -212,17 +212,9 @@
     """ This function is used to dispatch calls to other functions
     for a given API Reference entry"""
 
-<<<<<<< HEAD
-    # I forget if **ing a {} results in a new {} or a reference
-    _kwargs = copy.deepcopy(kwargs)
-    _args = list(args)
-
-    payload = None
-=======
     payload = None
     _args = list(args)
     _kwargs = copy.deepcopy(kwargs)
->>>>>>> d774edde
 
     if 'input' in entry:
       if len(args) > 0:
@@ -232,10 +224,6 @@
 
     apiArgs = self._processArgs(entry, *_args, **_kwargs)
     route = self._subArgsInRoute(entry, apiArgs)
-<<<<<<< HEAD
-=======
-
->>>>>>> d774edde
     log.debug('Route is: %s', route)
 
     return self._makeHttpRequest(entry['method'], route, payload)
@@ -312,11 +300,7 @@
     for arg, val in args.iteritems():
       toReplace = "<%s>" % arg
       if toReplace not in route:
-<<<<<<< HEAD
         raise exceptions.TaskclusterFailure('Arg %s not found in route for %s' % (arg, entry['name']))
-=======
-        raise exceptions.TaskclusterFailure('Argument not found in route')
->>>>>>> d774edde
       route = route.replace("<%s>" % arg, val)
 
     return route.lstrip('/')
@@ -400,11 +384,7 @@
       log.info('Not using hawk!')
       headers = {}
     if payload:
-<<<<<<< HEAD
-      payload = _dmpJson(payload)
-=======
-      payload = json.dumps(payload)
->>>>>>> d774edde
+      payload = utils.dumpJson(payload)
       headers['Content-Type'] = 'application/json'
 
     return requests.request(method.upper(), url, data=payload, headers=headers)
