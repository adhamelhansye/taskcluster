--- conflicted
+++ resolved
@@ -192,13 +192,10 @@
                                             for serving live logs; see
                                             https://github.com/taskcluster/livelog and
                                             https://github.com/taskcluster/stateless-dns-server
-<<<<<<< HEAD
-=======
           rootURL                           The root URL of the Taskcluster deploment to which
                                             clientId and accessToken grant access. For example,
                                             'https://taskcluster.net'.
           signingKeyLocation                The PGP signing key for signing artifacts with.
->>>>>>> 08c4aa40
           workerId                          A name to uniquely identify your worker.
           workerType                        This should match a worker_type managed by the
                                             provisioner you have specified.
