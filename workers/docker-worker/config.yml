defaults:
  monitorProject: 'docker-worker'
  deviceManagement:
    cpu:
      enabled: false
    loopbackAudio:
      enabled: true
    loopbackVideo:
      enabled: true
    hostSharedMemory:
      enabled: true
    kvm:
      enabled: true
  dockerConfig:
    # Privileged mode will allow tasks to run with elevated privileges similar
    # to process running on the host.  The task containers will have access to
    # all host devices and create docker daemons within containers.  Use this
    # option with caution.
    # TODO: Consider killing the node after completing one task or locking down
    # in other ways.
    allowPrivileged: false
    # Default registry to use when making authenticated image requests.  This
    # is similar to what docker pull does when `docker pull ubuntu:14.10`.
    defaultRegistry: 'registry.hub.docker.com'
    # Maximum number of attempts to make when pulling an image
    maxAttempts: 5
    # Delay factor rand randomizationFactor used to computer randomized
    # exponential backoff when attempting to retry docker pulls
    delayFactor: 15000
    # Value between 0 and 1
    randomizationFactor: 0.25
<<<<<<< HEAD
=======
  features: {}
>>>>>>> 7d1fee78
  ssl:
    certificate: '/etc/star_taskcluster-worker_net.crt'
    key: '/etc/star_taskcluster-worker_net.key'

  # Hostname of this docker worker
  host: 'localhost'

  statelessHostname:
    enabled: false
    secret: !env DNS_SERVER_SECRET
    domain: 'taskcluster-worker.net'

  # Run test only teardown and logging events.
  testMode: false

  workerNodeType: 'standalone'
  instanceId: 'standalone'
  region: 'none'

  # Run each container in as restrict fashion as possible (one core per container)
  # When this is true the capacity is always overriden to the number of cores.
  restrictCPU: false

<<<<<<< HEAD
=======
  # Image used to  create the taskcluster proxy container.
  taskclusterProxyImage: 'taskcluster/taskcluster-proxy:5.1.0'
  taskclusterLogImage: 'taskcluster/livelog:v4'
>>>>>>> 7d1fee78
  dindImage: 'taskcluster/dind-service:v4.0'

  alivenessCheckInterval: 30000

  # by default, run one task at a time
  capacity: 1

  capacityManagement:
    diskspaceThreshold: 30000000000

  dockerVolume: '/mnt'

  # Garbage Collection configuration
  garbageCollection:
    imageExpiration: 7200000
    # Amount of time that should elapse before an exited container that was not
    # explicitly marked for removal is removed.
    containerExpiration: 1800000
    interval: 60000

  # Shutdown configuration...
  shutdown:
    enabled: true
    # Shut down the worker after this many seconds of idle.
    afterIdleSeconds: 300
  cache:
    volumeCachePath: '/mnt/var/cache/docker-worker'

  logging:
    # When enabled live logs will be served over SSL
    secureLiveLogging: false
    # Used by Azure live logger to chunk writes and send on an interval
    liveLogChunkInterval: 5000 # 5 seconds

  task:
    # We must reclaim somewhat frequently (but not too frequently) this is the
    # divisor used to figure out when to issue the reclaim based on taken until
    # for example `2` would mean half the time between now and taken until.
    reclaimDivisor: 2
    # Tasks should be removed from the queue if they have been dequeued a lot.
    # Possible signs that the task is bad
    dequeueCount: 15

  taskQueue:
    # Task queue will be polled on a frequent interval for new pending tasks
    pollInterval: 5000

  #Registries which we can authenticate against for pulls:
  #  registries: {
  #  Note that these match based on the nearest path so the below
  #  will authenticate for quay.io/mozilla/xfoo, etc...
  #    'quay.io/mozilla': {
  #      username: '...',
  #      password: '...'
  #    }
  #  }
  registries: {}

  # Taskcluster client `credentials`.
  taskcluster:
    clientId:    !env TASKCLUSTER_CLIENT_ID
    accessToken: !env TASKCLUSTER_ACCESS_TOKEN
  rootUrl:     !env TASKCLUSTER_ROOT_URL

  # When true will create durable queue on pulse.
  createQueue: true

  # Pulse credentials
  pulse:
    username:   !env PULSE_USERNAME
    password:   !env PULSE_PASSWORD

  metricsCollection:
    # Only collect host level metrics every minute
    hostMetricsInterval: 60000

  influx:
    connectionString: null
    # Wait no more than 10 minutes before flushing stats
    maxDelay: 600
    # Maximum number of points to queue before flush
    maxPendingPoints: 100

  ed25519SigningKeyLocation: '/etc/docker-worker-ed25519-cot-signing-key.key'

  dockerSave:
    expiration: '7 days'

  interactive:
    ssl: true
    # Minimum time, in seconds, between start of task and end of task
    # Could be cut short due to worker node shutdown
    minTime: 180
    # Extra time the task stays alive after an interactive session finishes
    expirationAfterSession: 900
    #base path of the socket artifact
    artifactName: 'private/docker-worker/'

  schema:
    region: 'us-west-2'
    bucket: 'schemas.taskcluster.net'
    path: 'docker-worker/v1/'

production:
  logging:
    secureLiveLogging: true

  # DNS Server secret used for constructing hostnames from using the
  # stateless dns server
  statelessHostname:
    enabled: true
    secret:  !env DNS_SERVER_SECRET
    domain:  'taskcluster-worker.net'

test:
  monitorProject: 'docker-worker-test'
  capacity: 1
  testMode: true
  createQueue: false

  dockerConfig:
    allowPrivileged: false
    defaultRegistry: 'registry.hub.docker.com'
    maxAttempts: 5
    delayFactor: 100
    randomizationFactor: 0.25

  taskQueue:
    pollInterval: 1000

  influx:
    maxDelay: 1
    maxPendingPoints: 1
    allowHTTP: true

  ssl:
    certificate: '/worker/test/fixtures/ssl_cert.crt'
    key: '/worker/test/fixtures/ssl_cert.key'

  cache:
    volumeCachePath: '/tmp/test-cache'

  capacityManagement:
    diskspaceThreshold: 1000000000

  dockerVolume: '/tmp'

  ed25519SigningKeyLocation: '/worker/test/fixtures/ed25519_private_key'

  interactive:
    artifactName: 'private/docker-worker-tests/'<|MERGE_RESOLUTION|>--- conflicted
+++ resolved
@@ -29,10 +29,6 @@
     delayFactor: 15000
     # Value between 0 and 1
     randomizationFactor: 0.25
-<<<<<<< HEAD
-=======
-  features: {}
->>>>>>> 7d1fee78
   ssl:
     certificate: '/etc/star_taskcluster-worker_net.crt'
     key: '/etc/star_taskcluster-worker_net.key'
@@ -56,12 +52,6 @@
   # When this is true the capacity is always overriden to the number of cores.
   restrictCPU: false
 
-<<<<<<< HEAD
-=======
-  # Image used to  create the taskcluster proxy container.
-  taskclusterProxyImage: 'taskcluster/taskcluster-proxy:5.1.0'
-  taskclusterLogImage: 'taskcluster/livelog:v4'
->>>>>>> 7d1fee78
   dindImage: 'taskcluster/dind-service:v4.0'
 
   alivenessCheckInterval: 30000
